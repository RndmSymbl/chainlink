--- conflicted
+++ resolved
@@ -7,12 +7,6 @@
 
 ## [Unreleased]
 
-## [0.8.10] - 2020-07-14
-
-<<<<<<< HEAD
-### Fixed
-- Incorrect sequence on keys table in some edge cases
-=======
 ### Added
 
 - Job specs now support pinning to multiple keys using the new `fromAddresses` field in the ethtx task spec.
@@ -36,7 +30,11 @@
 3. Delete the key(s) you don't want to use
 
 If your node only has one key, no action is required.
->>>>>>> af1db5d9
+
+## [0.8.10] - 2020-07-14
+
+### Fixed
+- Incorrect sequence on keys table in some edge cases
 
 ## [0.8.9] - 2020-07-13
 
