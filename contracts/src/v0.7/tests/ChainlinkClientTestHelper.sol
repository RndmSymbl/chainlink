// SPDX-License-Identifier: MIT
pragma solidity ^0.7.0;

import "../ChainlinkClient.sol";
import "../vendor/SafeMathChainlink.sol";

contract ChainlinkClientTestHelper is ChainlinkClient {
  using SafeMathChainlink for uint256;

  constructor(address _link, address _oracle) {
    setChainlinkToken(_link);
    setChainlinkOracle(_oracle);
  }

  event Request(
    bytes32 id,
    address callbackAddress,
    bytes4 callbackfunctionSelector,
    bytes data
  );
  event LinkAmount(uint256 amount);

  function publicNewRequest(
    bytes32 _id,
    address _address,
    bytes memory _fulfillmentSignature
  ) public {
    Chainlink.Request memory req = buildChainlinkRequest(
      _id,
      _address,
      bytes4(keccak256(_fulfillmentSignature))
    );
    emit Request(
      req.id,
      req.callbackAddress,
      req.callbackFunctionId,
      req.buf.buf
    );
  }

  function publicRequest(
    bytes32 _id,
    address _address,
    bytes memory _fulfillmentSignature,
    uint256 _wei
  ) public {
    Chainlink.Request memory req = buildChainlinkRequest(
      _id,
      _address,
      bytes4(keccak256(_fulfillmentSignature))
    );
    sendChainlinkRequest(req, _wei);
  }

  function publicRequestRunTo(
    address _oracle,
    bytes32 _id,
    address _address,
    bytes memory _fulfillmentSignature,
    uint256 _wei
  ) public {
    Chainlink.Request memory run = buildChainlinkRequest(
      _id,
      _address,
      bytes4(keccak256(_fulfillmentSignature))
    );
    sendChainlinkRequestTo(_oracle, run, _wei);
  }

  function publicRequestOracleData(
    bytes32 _id,
    bytes memory _fulfillmentSignature,
    uint256 _wei
<<<<<<< HEAD
  ) public {
    Chainlink.Request memory req = buildChainlinkRequest(
      _id,
      _address,
      bytes4(keccak256(_fulfillmentSignature))
    );
    requestOracleData(req, _wei);
=======
  )
    public
  {
    Chainlink.Request memory req = buildOperatorRequest(
      _id, bytes4(keccak256(_fulfillmentSignature)));
    sendOperatorRequest(req, _wei);
>>>>>>> ec75377b
  }

  function publicRequestOracleDataFrom(
    address _oracle,
    bytes32 _id,
    address _address,
    bytes memory _fulfillmentSignature,
    uint256 _wei
<<<<<<< HEAD
  ) public {
    Chainlink.Request memory run = buildChainlinkRequest(
      _id,
      _address,
      bytes4(keccak256(_fulfillmentSignature))
    );
    requestOracleDataFrom(_oracle, run, _wei);
=======
  )
    public
  {
    Chainlink.Request memory run = buildOperatorRequest(_id, bytes4(keccak256(_fulfillmentSignature)));
    sendOperatorRequestTo(_oracle, run, _wei);
>>>>>>> ec75377b
  }

  function publicCancelRequest(
    bytes32 _requestId,
    uint256 _payment,
    bytes4 _callbackFunctionId,
    uint256 _expiration
  ) public {
    cancelChainlinkRequest(
      _requestId,
      _payment,
      _callbackFunctionId,
      _expiration
    );
  }

  function publicChainlinkToken() public view returns (address) {
    return chainlinkTokenAddress();
  }

  function publicFulfillChainlinkRequest(bytes32 _requestId, bytes32) public {
    fulfillRequest(_requestId, bytes32(0));
  }

  function fulfillRequest(bytes32 _requestId, bytes32) public {
    validateChainlinkCallback(_requestId);
  }

  function publicLINK(uint256 _amount) public {
    emit LinkAmount(LINK_DIVISIBILITY.mul(_amount));
  }

  function publicOracleAddress() public view returns (address) {
    return chainlinkOracleAddress();
  }

  function publicAddExternalRequest(address _oracle, bytes32 _requestId)
    public
  {
    addChainlinkExternalRequest(_oracle, _requestId);
  }
}<|MERGE_RESOLUTION|>--- conflicted
+++ resolved
@@ -71,22 +71,12 @@
     bytes32 _id,
     bytes memory _fulfillmentSignature,
     uint256 _wei
-<<<<<<< HEAD
-  ) public {
-    Chainlink.Request memory req = buildChainlinkRequest(
-      _id,
-      _address,
-      bytes4(keccak256(_fulfillmentSignature))
-    );
-    requestOracleData(req, _wei);
-=======
   )
     public
   {
     Chainlink.Request memory req = buildOperatorRequest(
       _id, bytes4(keccak256(_fulfillmentSignature)));
     sendOperatorRequest(req, _wei);
->>>>>>> ec75377b
   }
 
   function publicRequestOracleDataFrom(
@@ -95,21 +85,11 @@
     address _address,
     bytes memory _fulfillmentSignature,
     uint256 _wei
-<<<<<<< HEAD
-  ) public {
-    Chainlink.Request memory run = buildChainlinkRequest(
-      _id,
-      _address,
-      bytes4(keccak256(_fulfillmentSignature))
-    );
-    requestOracleDataFrom(_oracle, run, _wei);
-=======
   )
     public
   {
     Chainlink.Request memory run = buildOperatorRequest(_id, bytes4(keccak256(_fulfillmentSignature)));
     sendOperatorRequestTo(_oracle, run, _wei);
->>>>>>> ec75377b
   }
 
   function publicCancelRequest(
